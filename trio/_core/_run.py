# coding: utf-8

import functools
import itertools
import logging
import os
import random
import select
import sys
import threading
from collections import deque
import collections.abc
from contextlib import contextmanager
import warnings
import weakref
import enum

from contextvars import copy_context
from math import inf
from time import perf_counter
from typing import Callable, TYPE_CHECKING

from sniffio import current_async_library_cvar

import attr
from heapq import heapify, heappop, heappush
from sortedcontainers import SortedDict
from outcome import Error, Outcome, Value, capture

from ._entry_queue import EntryQueue, TrioToken
from ._exceptions import TrioInternalError, RunFinishedError, Cancelled
from ._ki import (
    LOCALS_KEY_KI_PROTECTION_ENABLED,
    KIManager,
    enable_ki_protection,
)
from ._multierror import MultiError
from ._traps import (
    Abort,
    wait_task_rescheduled,
    cancel_shielded_checkpoint,
    CancelShieldedCheckpoint,
    PermanentlyDetachCoroutineObject,
    WaitTaskRescheduled,
)
from ._asyncgens import AsyncGenerators
from ._thread_cache import start_thread_soon
from ._instrumentation import Instruments
from .. import _core
from .._deprecate import warn_deprecated
from .._util import Final, NoPublicConstructor, coroutine_or_error

DEADLINE_HEAP_MIN_PRUNE_THRESHOLD = 1000

_NO_SEND = object()


# Decorator to mark methods public. This does nothing by itself, but
# trio/_tools/gen_exports.py looks for it.
def _public(fn):
    return fn


# When running under Hypothesis, we want examples to be reproducible and
# shrinkable.  pytest-trio's Hypothesis integration monkeypatches this
# variable to True, and registers the Random instance _r for Hypothesis
# to manage for each test case, which together should make Trio's task
# scheduling loop deterministic.  We have a test for that, of course.
_ALLOW_DETERMINISTIC_SCHEDULING = False
_r = random.Random()


# On 3.7+, Context.run() is implemented in C and doesn't show up in
# tracebacks. On 3.6, we use the contextvars backport, which is
# currently implemented in Python and adds 1 frame to tracebacks. So this
# function is a super-overkill version of "0 if sys.version_info >= (3, 7)
# else 1". But if Context.run ever changes, we'll be ready!
#
# This can all be removed once we drop support for 3.6.
def _count_context_run_tb_frames():
    def function_with_unique_name_xyzzy():
        1 / 0

    ctx = copy_context()
    try:
        ctx.run(function_with_unique_name_xyzzy)
    except ZeroDivisionError as exc:
        tb = exc.__traceback__
        # Skip the frame where we caught it
        tb = tb.tb_next
        count = 0
        while tb.tb_frame.f_code.co_name != "function_with_unique_name_xyzzy":
            tb = tb.tb_next
            count += 1
        return count


CONTEXT_RUN_TB_FRAMES = _count_context_run_tb_frames()


@attr.s(frozen=True, slots=True)
class SystemClock:
    # Add a large random offset to our clock to ensure that if people
    # accidentally call time.perf_counter() directly or start comparing clocks
    # between different runs, then they'll notice the bug quickly:
    offset = attr.ib(factory=lambda: _r.uniform(10000, 200000))

    def start_clock(self):
        pass

    # In cPython 3, on every platform except Windows, perf_counter is
    # exactly the same as time.monotonic; and on Windows, it uses
    # QueryPerformanceCounter instead of GetTickCount64.
    def current_time(self):
        return self.offset + perf_counter()

    def deadline_to_sleep_time(self, deadline):
        return deadline - self.current_time()


class IdlePrimedTypes(enum.Enum):
    WAITING_FOR_IDLE = 1
    AUTOJUMP_CLOCK = 2


################################################################
# CancelScope and friends
################################################################


@attr.s(eq=False, slots=True)
class Deadlines:
    """A container of deadlined cancel scopes.

    Only contains scopes with non-infinite deadlines that are currently
    attached to at least one task.

    """

    # Heap of (deadline, id(CancelScope), CancelScope)
    _heap = attr.ib(factory=list)
    # Count of active deadlines (those that haven't been changed)
    _active = attr.ib(default=0)

    def add(self, deadline, cancel_scope):
        heappush(self._heap, (deadline, id(cancel_scope), cancel_scope))
        self._active += 1

    def remove(self, deadline, cancel_scope):
        self._active -= 1

    def next_deadline(self):
        while self._heap:
            deadline, _, cancel_scope = self._heap[0]
            if deadline == cancel_scope._registered_deadline:
                return deadline
            else:
                # This entry is stale; discard it and try again
                heappop(self._heap)
        return inf

    def _prune(self):
        # In principle, it's possible for a cancel scope to toggle back and
        # forth repeatedly between the same two deadlines, and end up with
        # lots of stale entries that *look* like they're still active, because
        # their deadline is correct, but in fact are redundant. So when
        # pruning we have to eliminate entries with the wrong deadline, *and*
        # eliminate duplicates.
        seen = set()
        pruned_heap = []
        for deadline, tiebreaker, cancel_scope in self._heap:
            if deadline == cancel_scope._registered_deadline:
                if cancel_scope in seen:
                    continue
                seen.add(cancel_scope)
                pruned_heap.append((deadline, tiebreaker, cancel_scope))
        # See test_cancel_scope_deadline_duplicates for a test that exercises
        # this assert:
        assert len(pruned_heap) == self._active
        heapify(pruned_heap)
        self._heap = pruned_heap

    def expire(self, now):
        did_something = False
        while self._heap and self._heap[0][0] <= now:
            deadline, _, cancel_scope = heappop(self._heap)
            if deadline == cancel_scope._registered_deadline:
                did_something = True
                # This implicitly calls self.remove(), so we don't need to
                # decrement _active here
                cancel_scope.cancel()
        # If we've accumulated too many stale entries, then prune the heap to
        # keep it under control. (We only do this occasionally in a batch, to
        # keep the amortized cost down)
        if len(self._heap) > self._active * 2 + DEADLINE_HEAP_MIN_PRUNE_THRESHOLD:
            self._prune()
        return did_something


@attr.s(eq=False, slots=True)
class CancelStatus:
    """Tracks the cancellation status for a contiguous extent
    of code that will become cancelled, or not, as a unit.

    Each task has at all times a single "active" CancelStatus whose
    cancellation state determines whether checkpoints executed in that
    task raise Cancelled. Each 'with CancelScope(...)' context is
    associated with a particular CancelStatus.  When a task enters
    such a context, a CancelStatus is created which becomes the active
    CancelStatus for that task; when the 'with' block is exited, the
    active CancelStatus for that task goes back to whatever it was
    before.

    CancelStatus objects are arranged in a tree whose structure
    mirrors the lexical nesting of the cancel scope contexts.  When a
    CancelStatus becomes cancelled, it notifies all of its direct
    children, who become cancelled in turn (and continue propagating
    the cancellation down the tree) unless they are shielded. (There
    will be at most one such child except in the case of a
    CancelStatus that immediately encloses a nursery.) At the leaves
    of this tree are the tasks themselves, which get woken up to deliver
    an abort when their direct parent CancelStatus becomes cancelled.

    You can think of CancelStatus as being responsible for the
    "plumbing" of cancellations as oppposed to CancelScope which is
    responsible for the origination of them.

    """

    # Our associated cancel scope. Can be any object with attributes
    # `deadline`, `shield`, and `cancel_called`, but in current usage
    # is always a CancelScope object. Must not be None.
    _scope = attr.ib()

    # True iff the tasks in self._tasks should receive cancellations
    # when they checkpoint. Always True when scope.cancel_called is True;
    # may also be True due to a cancellation propagated from our
    # parent.  Unlike scope.cancel_called, this does not necessarily stay
    # true once it becomes true. For example, we might become
    # effectively cancelled due to the cancel scope two levels out
    # becoming cancelled, but then the cancel scope one level out
    # becomes shielded so we're not effectively cancelled anymore.
    effectively_cancelled = attr.ib(default=False)

    # The CancelStatus whose cancellations can propagate to us; we
    # become effectively cancelled when they do, unless scope.shield
    # is True.  May be None (for the outermost CancelStatus in a call
    # to trio.run(), briefly during TaskStatus.started(), or during
    # recovery from mis-nesting of cancel scopes).
    _parent = attr.ib(default=None, repr=False)

    # All of the CancelStatuses that have this CancelStatus as their parent.
    _children = attr.ib(factory=set, init=False, repr=False)

    # Tasks whose cancellation state is currently tied directly to
    # the cancellation state of this CancelStatus object. Don't modify
    # this directly; instead, use Task._activate_cancel_status().
    # Invariant: all(task._cancel_status is self for task in self._tasks)
    _tasks = attr.ib(factory=set, init=False, repr=False)

    # Set to True on still-active cancel statuses that are children
    # of a cancel status that's been closed. This is used to permit
    # recovery from mis-nested cancel scopes (well, at least enough
    # recovery to show a useful traceback).
    abandoned_by_misnesting = attr.ib(default=False, init=False, repr=False)

    def __attrs_post_init__(self):
        if self._parent is not None:
            self._parent._children.add(self)
            self.recalculate()

    # parent/children/tasks accessors are used by TaskStatus.started()

    @property
    def parent(self):
        return self._parent

    @parent.setter
    def parent(self, parent):
        if self._parent is not None:
            self._parent._children.remove(self)
        self._parent = parent
        if self._parent is not None:
            self._parent._children.add(self)
            self.recalculate()

    @property
    def children(self):
        return frozenset(self._children)

    @property
    def tasks(self):
        return frozenset(self._tasks)

    def encloses(self, other):
        """Returns true if this cancel status is a direct or indirect
        parent of cancel status *other*, or if *other* is *self*.
        """
        while other is not None:
            if other is self:
                return True
            other = other.parent
        return False

    def close(self):
        self.parent = None  # now we're not a child of self.parent anymore
        if self._tasks or self._children:
            # Cancel scopes weren't exited in opposite order of being
            # entered. CancelScope._close() deals with raising an error
            # if appropriate; our job is to leave things in a reasonable
            # state for unwinding our dangling children. We choose to leave
            # this part of the CancelStatus tree unlinked from everyone
            # else, cancelled, and marked so that exiting a CancelScope
            # within the abandoned subtree doesn't affect the active
            # CancelStatus. Note that it's possible for us to get here
            # without CancelScope._close() raising an error, if a
            # nursery's cancel scope is closed within the nursery's
            # nested child and no other cancel scopes are involved,
            # but in that case task_exited() will deal with raising
            # the error.
            self._mark_abandoned()

            # Since our CancelScope is about to forget about us, and we
            # have no parent anymore, there's nothing left to call
            # recalculate(). So, we can stay cancelled by setting
            # effectively_cancelled and updating our children.
            self.effectively_cancelled = True
            for task in self._tasks:
                task._attempt_delivery_of_any_pending_cancel()
            for child in self._children:
                child.recalculate()

    @property
    def parent_cancellation_is_visible_to_us(self):
        return (
            self._parent is not None
            and not self._scope.shield
            and self._parent.effectively_cancelled
        )

    def recalculate(self):
        # This does a depth-first traversal over this and descendent cancel
        # statuses, to ensure their state is up-to-date. It's basically a
        # recursive algorithm, but we use an explicit stack to avoid any
        # issues with stack overflow.
        todo = [self]
        while todo:
            current = todo.pop()
            new_state = (
                current._scope.cancel_called
                or current.parent_cancellation_is_visible_to_us
            )
            if new_state != current.effectively_cancelled:
                current.effectively_cancelled = new_state
                if new_state:
                    for task in current._tasks:
                        task._attempt_delivery_of_any_pending_cancel()
                todo.extend(current._children)

    def _mark_abandoned(self):
        self.abandoned_by_misnesting = True
        for child in self._children:
            child._mark_abandoned()

    def effective_deadline(self):
        if self.effectively_cancelled:
            return -inf
        if self._parent is None or self._scope.shield:
            return self._scope.deadline
        return min(self._scope.deadline, self._parent.effective_deadline())


MISNESTING_ADVICE = """
This is probably a bug in your code, that has caused Trio's internal state to
become corrupted. We'll do our best to recover, but from now on there are
no guarantees.

Typically this is caused by one of the following:
  - yielding within a generator or async generator that's opened a cancel
    scope or nursery (unless the generator is a @contextmanager or
    @asynccontextmanager); see https://github.com/python-trio/trio/issues/638
  - manually calling __enter__ or __exit__ on a trio.CancelScope, or
    __aenter__ or __aexit__ on the object returned by trio.open_nursery();
    doing so correctly is difficult and you should use @[async]contextmanager
    instead, or maybe [Async]ExitStack
  - using [Async]ExitStack to interleave the entries/exits of cancel scopes
    and/or nurseries in a way that couldn't be achieved by some nesting of
    'with' and 'async with' blocks
  - using the low-level coroutine object protocol to execute some parts of
    an async function in a different cancel scope/nursery context than
    other parts
If you don't believe you're doing any of these things, please file a bug:
https://github.com/python-trio/trio/issues/new
"""


@attr.s(eq=False, repr=False, slots=True)
class CancelScope(metaclass=Final):
    """A *cancellation scope*: the link between a unit of cancellable
    work and Trio's cancellation system.

    A :class:`CancelScope` becomes associated with some cancellable work
    when it is used as a context manager surrounding that work::

        cancel_scope = trio.CancelScope()
        ...
        with cancel_scope:
            await long_running_operation()

    Inside the ``with`` block, a cancellation of ``cancel_scope`` (via
    a call to its :meth:`cancel` method or via the expiry of its
    :attr:`deadline`) will immediately interrupt the
    ``long_running_operation()`` by raising :exc:`Cancelled` at its
    next :ref:`checkpoint <checkpoints>`.

    The context manager ``__enter__`` returns the :class:`CancelScope`
    object itself, so you can also write ``with trio.CancelScope() as
    cancel_scope:``.

    If a cancel scope becomes cancelled before entering its ``with`` block,
    the :exc:`Cancelled` exception will be raised at the first
    checkpoint inside the ``with`` block. This allows a
    :class:`CancelScope` to be created in one :ref:`task <tasks>` and
    passed to another, so that the first task can later cancel some work
    inside the second.

    Cancel scopes are not reusable or reentrant; that is, each cancel
    scope can be used for at most one ``with`` block.  (You'll get a
    :exc:`RuntimeError` if you violate this rule.)

    The :class:`CancelScope` constructor takes initial values for the
    cancel scope's :attr:`deadline` and :attr:`shield` attributes; these
    may be freely modified after construction, whether or not the scope
    has been entered yet, and changes take immediate effect.
    """

    _cancel_status = attr.ib(default=None, init=False)
    _has_been_entered = attr.ib(default=False, init=False)
    _registered_deadline = attr.ib(default=inf, init=False)
    _cancel_called = attr.ib(default=False, init=False)
    cancelled_caught = attr.ib(default=False, init=False)

    # Constructor arguments:
    _deadline = attr.ib(default=inf, kw_only=True)
    _shield = attr.ib(default=False, kw_only=True)

    @enable_ki_protection
    def __enter__(self):
        task = _core.current_task()
        if self._has_been_entered:
            raise RuntimeError(
                "Each CancelScope may only be used for a single 'with' block"
            )
        self._has_been_entered = True
        if current_time() >= self._deadline:
            self.cancel()
        with self._might_change_registered_deadline():
            self._cancel_status = CancelStatus(scope=self, parent=task._cancel_status)
            task._activate_cancel_status(self._cancel_status)
        return self

    def _exc_filter(self, exc):
        if isinstance(exc, Cancelled):
            self.cancelled_caught = True
            return None
        return exc

    def _close(self, exc):
        if self._cancel_status is None:
            new_exc = RuntimeError(
                "Cancel scope stack corrupted: attempted to exit {!r} "
                "which had already been exited".format(self)
            )
            new_exc.__context__ = exc
            return new_exc
        scope_task = current_task()
        if scope_task._cancel_status is not self._cancel_status:
            # Cancel scope mis-nesting: this cancel scope isn't the most
            # recently opened by this task (that's still open). That is,
            # our assumptions about context managers forming a stack
            # have been violated. Try and make the best of it.
            if self._cancel_status.abandoned_by_misnesting:
                # We are an inner cancel scope that was still active when
                # some outer scope was closed. The closure of that outer
                # scope threw an error, so we don't need to throw another
                # one; it would just confuse the traceback.
                pass
            elif not self._cancel_status.encloses(scope_task._cancel_status):
                # This task isn't even indirectly contained within the
                # cancel scope it's trying to close. Raise an error
                # without changing any state.
                new_exc = RuntimeError(
                    "Cancel scope stack corrupted: attempted to exit {!r} "
                    "from unrelated {!r}\n{}".format(
                        self, scope_task, MISNESTING_ADVICE
                    )
                )
                new_exc.__context__ = exc
                return new_exc
            else:
                # Otherwise, there's some inner cancel scope(s) that
                # we're abandoning by closing this outer one.
                # CancelStatus.close() will take care of the plumbing;
                # we just need to make sure we don't let the error
                # pass silently.
                new_exc = RuntimeError(
                    "Cancel scope stack corrupted: attempted to exit {!r} "
                    "in {!r} that's still within its child {!r}\n{}".format(
                        self,
                        scope_task,
                        scope_task._cancel_status._scope,
                        MISNESTING_ADVICE,
                    )
                )
                new_exc.__context__ = exc
                exc = new_exc
                scope_task._activate_cancel_status(self._cancel_status.parent)
        else:
            scope_task._activate_cancel_status(self._cancel_status.parent)
        if (
            exc is not None
            and self._cancel_status.effectively_cancelled
            and not self._cancel_status.parent_cancellation_is_visible_to_us
        ):
            exc = MultiError.filter(self._exc_filter, exc)
        self._cancel_status.close()
        with self._might_change_registered_deadline():
            self._cancel_status = None
        return exc

    @enable_ki_protection
    def __exit__(self, etype, exc, tb):
        # NB: NurseryManager calls _close() directly rather than __exit__(),
        # so __exit__() must be just _close() plus this logic for adapting
        # the exception-filtering result to the context manager API.

        # Tracebacks show the 'raise' line below out of context, so let's give
        # this variable a name that makes sense out of context.
        remaining_error_after_cancel_scope = self._close(exc)
        if remaining_error_after_cancel_scope is None:
            return True
        elif remaining_error_after_cancel_scope is exc:
            return False
        else:
            # Copied verbatim from MultiErrorCatcher.  Python doesn't
            # allow us to encapsulate this __context__ fixup.
            old_context = remaining_error_after_cancel_scope.__context__
            try:
                raise remaining_error_after_cancel_scope
            finally:
                _, value, _ = sys.exc_info()
                assert value is remaining_error_after_cancel_scope
                value.__context__ = old_context

    def __repr__(self):
        if self._cancel_status is not None:
            binding = "active"
        elif self._has_been_entered:
            binding = "exited"
        else:
            binding = "unbound"

        if self._cancel_called:
            state = ", cancelled"
        elif self._deadline == inf:
            state = ""
        else:
            try:
                now = current_time()
            except RuntimeError:  # must be called from async context
                state = ""
            else:
                state = ", deadline is {:.2f} seconds {}".format(
                    abs(self._deadline - now),
                    "from now" if self._deadline >= now else "ago",
                )

        return "<trio.CancelScope at {:#x}, {}{}>".format(id(self), binding, state)

    @contextmanager
    @enable_ki_protection
    def _might_change_registered_deadline(self):
        try:
            yield
        finally:
            old = self._registered_deadline
            if self._cancel_status is None or self._cancel_called:
                new = inf
            else:
                new = self._deadline
            if old != new:
                self._registered_deadline = new
                runner = GLOBAL_RUN_CONTEXT.runner
                if runner.is_guest:
                    old_next_deadline = runner.deadlines.next_deadline()
                if old != inf:
                    runner.deadlines.remove(old, self)
                if new != inf:
                    runner.deadlines.add(new, self)
                if runner.is_guest:
                    new_next_deadline = runner.deadlines.next_deadline()
                    if old_next_deadline != new_next_deadline:
                        runner.force_guest_tick_asap()

    @property
    def deadline(self):
        """Read-write, :class:`float`. An absolute time on the current
        run's clock at which this scope will automatically become
        cancelled. You can adjust the deadline by modifying this
        attribute, e.g.::

           # I need a little more time!
           cancel_scope.deadline += 30

        Note that for efficiency, the core run loop only checks for
        expired deadlines every once in a while. This means that in
        certain cases there may be a short delay between when the clock
        says the deadline should have expired, and when checkpoints
        start raising :exc:`~trio.Cancelled`. This is a very obscure
        corner case that you're unlikely to notice, but we document it
        for completeness. (If this *does* cause problems for you, of
        course, then `we want to know!
        <https://github.com/python-trio/trio/issues>`__)

        Defaults to :data:`math.inf`, which means "no deadline", though
        this can be overridden by the ``deadline=`` argument to
        the :class:`~trio.CancelScope` constructor.
        """
        return self._deadline

    @deadline.setter
    def deadline(self, new_deadline):
        with self._might_change_registered_deadline():
            self._deadline = float(new_deadline)

    @property
    def shield(self):
        """Read-write, :class:`bool`, default :data:`False`. So long as
        this is set to :data:`True`, then the code inside this scope
        will not receive :exc:`~trio.Cancelled` exceptions from scopes
        that are outside this scope. They can still receive
        :exc:`~trio.Cancelled` exceptions from (1) this scope, or (2)
        scopes inside this scope. You can modify this attribute::

           with trio.CancelScope() as cancel_scope:
               cancel_scope.shield = True
               # This cannot be interrupted by any means short of
               # killing the process:
               await sleep(10)

               cancel_scope.shield = False
               # Now this can be cancelled normally:
               await sleep(10)

        Defaults to :data:`False`, though this can be overridden by the
        ``shield=`` argument to the :class:`~trio.CancelScope` constructor.
        """
        return self._shield

    @shield.setter  # type: ignore  # "decorated property not supported"
    @enable_ki_protection
    def shield(self, new_value):
        if not isinstance(new_value, bool):
            raise TypeError("shield must be a bool")
        self._shield = new_value
        if self._cancel_status is not None:
            self._cancel_status.recalculate()

    @enable_ki_protection
    def cancel(self):
        """Cancels this scope immediately.

        This method is idempotent, i.e., if the scope was already
        cancelled then this method silently does nothing.
        """
        if self._cancel_called:
            return
        with self._might_change_registered_deadline():
            self._cancel_called = True
        if self._cancel_status is not None:
            self._cancel_status.recalculate()

    @property
    def cancel_called(self):
        """Readonly :class:`bool`. Records whether cancellation has been
        requested for this scope, either by an explicit call to
        :meth:`cancel` or by the deadline expiring.

        This attribute being True does *not* necessarily mean that the
        code within the scope has been, or will be, affected by the
        cancellation. For example, if :meth:`cancel` was called after
        the last checkpoint in the ``with`` block, when it's too late to
        deliver a :exc:`~trio.Cancelled` exception, then this attribute
        will still be True.

        This attribute is mostly useful for debugging and introspection.
        If you want to know whether or not a chunk of code was actually
        cancelled, then :attr:`cancelled_caught` is usually more
        appropriate.
        """
        if self._cancel_status is not None or not self._has_been_entered:
            # Scope is active or not yet entered: make sure cancel_called
            # is true if the deadline has passed. This shouldn't
            # be able to actually change behavior, since we check for
            # deadline expiry on scope entry and at every checkpoint,
            # but it makes the value returned by cancel_called more
            # closely match expectations.
            if not self._cancel_called and current_time() >= self._deadline:
                self.cancel()
        return self._cancel_called


################################################################
# Nursery and friends
################################################################


# This code needs to be read alongside the code from Nursery.start to make
# sense.
@attr.s(eq=False, hash=False, repr=False)
class _TaskStatus:
    _old_nursery = attr.ib()
    _new_nursery = attr.ib()
    _called_started = attr.ib(default=False)
    _value = attr.ib(default=None)

    def __repr__(self):
        return "<Task status object at {:#x}>".format(id(self))

    def started(self, value=None):
        if self._called_started:
            raise RuntimeError("called 'started' twice on the same task status")
        self._called_started = True
        self._value = value

        # If the old nursery is cancelled, then quietly quit now; the child
        # will eventually exit on its own, and we don't want to risk moving
        # children that might have propagating Cancelled exceptions into
        # a place with no cancelled cancel scopes to catch them.
        if self._old_nursery._cancel_status.effectively_cancelled:
            return

        # Can't be closed, b/c we checked in start() and then _pending_starts
        # should keep it open.
        assert not self._new_nursery._closed

        # Move tasks from the old nursery to the new
        tasks = self._old_nursery._children
        self._old_nursery._children = set()
        for task in tasks:
            task._parent_nursery = self._new_nursery
            task._eventual_parent_nursery = None
            self._new_nursery._children.add(task)

        # Move all children of the old nursery's cancel status object
        # to be underneath the new nursery instead. This includes both
        # tasks and child cancel status objects.
        # NB: If the new nursery is cancelled, reparenting a cancel
        # status to be underneath it can invoke an abort_fn, which might
        # do something evil like cancel the old nursery. We thus break
        # everything off from the old nursery before we start attaching
        # anything to the new.
        cancel_status_children = self._old_nursery._cancel_status.children
        cancel_status_tasks = set(self._old_nursery._cancel_status.tasks)
        cancel_status_tasks.discard(self._old_nursery._parent_task)
        for cancel_status in cancel_status_children:
            cancel_status.parent = None
        for task in cancel_status_tasks:
            task._activate_cancel_status(None)
        for cancel_status in cancel_status_children:
            cancel_status.parent = self._new_nursery._cancel_status
        for task in cancel_status_tasks:
            task._activate_cancel_status(self._new_nursery._cancel_status)

        # That should have removed all the children from the old nursery
        assert not self._old_nursery._children

        # And finally, poke the old nursery so it notices that all its
        # children have disappeared and can exit.
        self._old_nursery._check_nursery_closed()


class NurseryManager:
    """Nursery context manager.

    Note we explicitly avoid @asynccontextmanager and @async_generator
    since they add a lot of extraneous stack frames to exceptions, as
    well as cause problematic behavior with handling of StopIteration
    and StopAsyncIteration.

    """

    @enable_ki_protection
    async def __aenter__(self):
        self._scope = CancelScope()
        self._scope.__enter__()
        self._nursery = Nursery._create(current_task(), self._scope)
        return self._nursery

    @enable_ki_protection
    async def __aexit__(self, etype, exc, tb):
        new_exc = await self._nursery._nested_child_finished(exc)
        # Tracebacks show the 'raise' line below out of context, so let's give
        # this variable a name that makes sense out of context.
        combined_error_from_nursery = self._scope._close(new_exc)
        if combined_error_from_nursery is None:
            return True
        elif combined_error_from_nursery is exc:
            return False
        else:
            # Copied verbatim from MultiErrorCatcher.  Python doesn't
            # allow us to encapsulate this __context__ fixup.
            old_context = combined_error_from_nursery.__context__
            try:
                raise combined_error_from_nursery
            finally:
                _, value, _ = sys.exc_info()
                assert value is combined_error_from_nursery
                value.__context__ = old_context

    def __enter__(self):
        raise RuntimeError(
            "use 'async with open_nursery(...)', not 'with open_nursery(...)'"
        )

    def __exit__(self):  # pragma: no cover
        assert False, """Never called, but should be defined"""


def open_nursery():
    """Returns an async context manager which must be used to create a
    new `Nursery`.

    It does not block on entry; on exit it blocks until all child tasks
    have exited.

    """
    return NurseryManager()


class Nursery(metaclass=NoPublicConstructor):
    """A context which may be used to spawn (or cancel) child tasks.

    Not constructed directly, use `open_nursery` instead.

    The nursery will remain open until all child tasks have completed,
    or until it is cancelled, at which point it will cancel all its
    remaining child tasks and close.

    Nurseries ensure the absence of orphaned Tasks, since all running
    tasks will belong to an open Nursery.

    Attributes:
        cancel_scope:
            Creating a nursery also implicitly creates a cancellation scope,
            which is exposed as the :attr:`cancel_scope` attribute. This is
            used internally to implement the logic where if an error occurs
            then ``__aexit__`` cancels all children, but you can use it for
            other things, e.g. if you want to explicitly cancel all children
            in response to some external event.
    """

    def __init__(self, parent_task, cancel_scope):
        self._parent_task = parent_task
        parent_task._child_nurseries.append(self)
        # the cancel status that children inherit - we take a snapshot, so it
        # won't be affected by any changes in the parent.
        self._cancel_status = parent_task._cancel_status
        # the cancel scope that directly surrounds us; used for cancelling all
        # children.
        self.cancel_scope = cancel_scope
        assert self.cancel_scope._cancel_status is self._cancel_status
        self._children = set()
        self._pending_excs = []
        # The "nested child" is how this code refers to the contents of the
        # nursery's 'async with' block, which acts like a child Task in all
        # the ways we can make it.
        self._nested_child_running = True
        self._parent_waiting_in_aexit = False
        self._pending_starts = 0
        self._closed = False

    @property
    def child_tasks(self):
        """(`frozenset`): Contains all the child :class:`~trio.lowlevel.Task`
        objects which are still running."""
        return frozenset(self._children)

    @property
    def parent_task(self):
        "(`~trio.lowlevel.Task`):  The Task that opened this nursery."
        return self._parent_task

    def _add_exc(self, exc):
        self._pending_excs.append(exc)
        self.cancel_scope.cancel()

    def _check_nursery_closed(self):
        if not any([self._nested_child_running, self._children, self._pending_starts]):
            self._closed = True
            if self._parent_waiting_in_aexit:
                self._parent_waiting_in_aexit = False
                GLOBAL_RUN_CONTEXT.runner.reschedule(self._parent_task)

    def _child_finished(self, task, outcome):
        self._children.remove(task)
        if isinstance(outcome, Error):
            self._add_exc(outcome.error)
        self._check_nursery_closed()

    async def _nested_child_finished(self, nested_child_exc):
        """Returns MultiError instance if there are pending exceptions."""
        if nested_child_exc is not None:
            self._add_exc(nested_child_exc)
        self._nested_child_running = False
        self._check_nursery_closed()

        if not self._closed:
            # If we get cancelled (or have an exception injected, like
            # KeyboardInterrupt), then save that, but still wait until our
            # children finish.
            def aborted(raise_cancel):
                self._add_exc(capture(raise_cancel).error)
                return Abort.FAILED

            self._parent_waiting_in_aexit = True
            await wait_task_rescheduled(aborted)
        else:
            # Nothing to wait for, so just execute a checkpoint -- but we
            # still need to mix any exception (e.g. from an external
            # cancellation) in with the rest of our exceptions.
            try:
                await checkpoint()
            except BaseException as exc:
                self._add_exc(exc)

        popped = self._parent_task._child_nurseries.pop()
        assert popped is self
        if self._pending_excs:
            return MultiError(self._pending_excs)

    def start_soon(self, async_fn, *args, name=None):
        """Creates a child task, scheduling ``await async_fn(*args)``.

        This and :meth:`start` are the two fundamental methods for
        creating concurrent tasks in Trio.

        Note that this is *not* an async function and you don't use await
        when calling it. It sets up the new task, but then returns
        immediately, *before* it has a chance to run. The new task won’t
        actually get a chance to do anything until some later point when
        you execute a checkpoint and the scheduler decides to run it.
        If you want to run a function and immediately wait for its result,
        then you don't need a nursery; just use ``await async_fn(*args)``.
        If you want to wait for the task to initialize itself before
        continuing, see :meth:`start`.

        It's possible to pass a nursery object into another task, which
        allows that task to start new child tasks in the first task's
        nursery.

        The child task inherits its parent nursery's cancel scopes.

        Args:
            async_fn: An async callable.
            args: Positional arguments for ``async_fn``. If you want
                  to pass keyword arguments, use
                  :func:`functools.partial`.
            name: The name for this task. Only used for
                  debugging/introspection
                  (e.g. ``repr(task_obj)``). If this isn't a string,
                  :meth:`start_soon` will try to make it one. A
                  common use case is if you're wrapping a function
                  before spawning a new task, you might pass the
                  original function as the ``name=`` to make
                  debugging easier.

        Returns:
            True if successful, False otherwise.

        Raises:
            RuntimeError: If this nursery is no longer open
                          (i.e. its ``async with`` block has
                          exited).
        """
        GLOBAL_RUN_CONTEXT.runner.spawn_impl(async_fn, args, self, name)

    async def start(self, async_fn, *args, name=None):
        r""" Creates and initalizes a child task.

        Like :meth:`start_soon`, but blocks until the new task has
        finished initializing itself, and optionally returns some
        information from it.

        The ``async_fn`` must accept a ``task_status`` keyword argument,
        and it must make sure that it (or someone) eventually calls
        ``task_status.started()``.

        The conventional way to define ``async_fn`` is like::

            async def async_fn(arg1, arg2, \*, task_status=trio.TASK_STATUS_IGNORED):
                ...
                task_status.started()
                ...

        :attr:`trio.TASK_STATUS_IGNORED` is a special global object with
        a do-nothing ``started`` method. This way your function supports
        being called either like ``await nursery.start(async_fn, arg1,
        arg2)`` or directly like ``await async_fn(arg1, arg2)``, and
        either way it can call ``task_status.started()`` without
        worrying about which mode it's in. Defining your function like
        this will make it obvious to readers that it supports being used
        in both modes.

        Before the child calls ``task_status.started()``, it's
        effectively run underneath the call to :meth:`start`: if it
        raises an exception then that exception is reported by
        :meth:`start`, and does *not* propagate out of the nursery. If
        :meth:`start` is cancelled, then the child task is also
        cancelled.

        When the child calls ``task_status.started()``, it's moved out
        from underneath :meth:`start` and into the given nursery.

        If the child task passes a value to
        ``task_status.started(value)``, then :meth:`start` returns this
        value. Otherwise it returns ``None``.
        """
        if self._closed:
            raise RuntimeError("Nursery is closed to new arrivals")
        try:
            self._pending_starts += 1
            async with open_nursery() as old_nursery:
                task_status = _TaskStatus(old_nursery, self)
                thunk = functools.partial(async_fn, task_status=task_status)
                task = GLOBAL_RUN_CONTEXT.runner.spawn_impl(
                    thunk, args, old_nursery, name
                )
                task._eventual_parent_nursery = self
                # Wait for either _TaskStatus.started or an exception to
                # cancel this nursery:
            # If we get here, then the child either got reparented or exited
            # normally. The complicated logic is all in _TaskStatus.started().
            # (Any exceptions propagate directly out of the above.)
            if not task_status._called_started:
                raise RuntimeError("child exited without calling task_status.started()")
            return task_status._value
        finally:
            self._pending_starts -= 1
            self._check_nursery_closed()

    def __del__(self):
        assert not self._children


################################################################
# Task and friends
################################################################


@attr.s(eq=False, hash=False, repr=False)
class Task(metaclass=NoPublicConstructor):
    _parent_nursery = attr.ib()
    coro = attr.ib()
    _runner = attr.ib()
    name = attr.ib()
    # PEP 567 contextvars context
    context = attr.ib()
    _counter = attr.ib(init=False, factory=itertools.count().__next__)

    # Invariant:
    # - for unscheduled tasks, _next_send_fn and _next_send are both None
    # - for scheduled tasks, _next_send_fn(_next_send) resumes the task;
    #   usually _next_send_fn is self.coro.send and _next_send is an
    #   Outcome. When recovering from a foreign await, _next_send_fn is
    #   self.coro.throw and _next_send is an exception. _next_send_fn
    #   will effectively be at the top of every task's call stack, so
    #   it should be written in C if you don't want to pollute Trio
    #   tracebacks with extraneous frames.
    # - for scheduled tasks, custom_sleep_data is None
    # Tasks start out unscheduled.
    _next_send_fn = attr.ib(default=None)
    _next_send = attr.ib(default=None)
    _abort_func = attr.ib(default=None)
    custom_sleep_data = attr.ib(default=None)

    # For introspection and nursery.start()
    _child_nurseries = attr.ib(factory=list)
    _eventual_parent_nursery = attr.ib(default=None)

    # these are counts of how many cancel/schedule points this task has
    # executed, for assert{_no,}_checkpoints
    # XX maybe these should be exposed as part of a statistics() method?
    _cancel_points = attr.ib(default=0)
    _schedule_points = attr.ib(default=0)

    def __repr__(self):
        return "<Task {!r} at {:#x}>".format(self.name, id(self))

    @property
    def parent_nursery(self):
        """The nursery this task is inside (or None if this is the "init"
        task).

        Example use case: drawing a visualization of the task tree in a
        debugger.

        """
        return self._parent_nursery

    @property
    def eventual_parent_nursery(self):
        """The nursery this task will be inside after it calls
        ``task_status.started()``.

        If this task has already called ``started()``, or if it was not
        spawned using `nursery.start() <trio.Nursery.start>`, then
        its `eventual_parent_nursery` is ``None``.

        """
        return self._eventual_parent_nursery

    @property
    def child_nurseries(self):
        """The nurseries this task contains.

        This is a list, with outer nurseries before inner nurseries.

        """
        return list(self._child_nurseries)

    ################
    # Cancellation
    ################

    # The CancelStatus object that is currently active for this task.
    # Don't change this directly; instead, use _activate_cancel_status().
    _cancel_status = attr.ib(default=None, repr=False)

    def _activate_cancel_status(self, cancel_status):
        if self._cancel_status is not None:
            self._cancel_status._tasks.remove(self)
        self._cancel_status = cancel_status
        if self._cancel_status is not None:
            self._cancel_status._tasks.add(self)
            if self._cancel_status.effectively_cancelled:
                self._attempt_delivery_of_any_pending_cancel()

    def _attempt_abort(self, raise_cancel):
        # Either the abort succeeds, in which case we will reschedule the
        # task, or else it fails, in which case it will worry about
        # rescheduling itself (hopefully eventually calling reraise to raise
        # the given exception, but not necessarily).
        success = self._abort_func(raise_cancel)
        if type(success) is not Abort:
            raise TrioInternalError("abort function must return Abort enum")
        # We only attempt to abort once per blocking call, regardless of
        # whether we succeeded or failed.
        self._abort_func = None
        if success is Abort.SUCCEEDED:
            self._runner.reschedule(self, capture(raise_cancel))

    def _attempt_delivery_of_any_pending_cancel(self):
        if self._abort_func is None:
            return
        if not self._cancel_status.effectively_cancelled:
            return

        def raise_cancel():
            raise Cancelled._create()

        self._attempt_abort(raise_cancel)

    def _attempt_delivery_of_pending_ki(self):
        assert self._runner.ki_pending
        if self._abort_func is None:
            return

        def raise_cancel():
            self._runner.ki_pending = False
            raise KeyboardInterrupt

        self._attempt_abort(raise_cancel)


################################################################
# The central Runner object
################################################################


class RunContext(threading.local):
    runner: "Runner"
    task: Task


GLOBAL_RUN_CONTEXT = RunContext()


@attr.s(frozen=True)
class _RunStatistics:
    tasks_living = attr.ib()
    tasks_runnable = attr.ib()
    seconds_to_next_deadline = attr.ib()
    io_statistics = attr.ib()
    run_sync_soon_queue_size = attr.ib()


# This holds all the state that gets trampolined back and forth between
# callbacks when we're running in guest mode.
#
# It has to be a separate object from Runner, and Runner *cannot* hold
# references to it (directly or indirectly)!
#
# The idea is that we want a chance to detect if our host loop quits and stops
# driving us forward. We detect that by unrolled_run_gen being garbage
# collected, and hitting its 'except GeneratorExit:' block. So this only
# happens if unrolled_run_gen is GCed.
#
# The Runner state is referenced from the global GLOBAL_RUN_CONTEXT. The only
# way it gets *un*referenced is by unrolled_run_gen completing, e.g. by being
# GCed. But if Runner has a direct or indirect reference to it, and the host
# loop has abandoned it, then this will never happen!
#
# So this object can reference Runner, but Runner can't reference it. The only
# references to it are the "in flight" callback chain on the host loop /
# worker thread.
@attr.s(eq=False, hash=False, slots=True)
class GuestState:
    runner = attr.ib()
    run_sync_soon_threadsafe = attr.ib()
    run_sync_soon_not_threadsafe = attr.ib()
    done_callback = attr.ib()
    unrolled_run_gen = attr.ib()
    _value_factory: Callable[[], Value] = lambda: Value(None)
    unrolled_run_next_send = attr.ib(factory=_value_factory, type=Outcome)

    def guest_tick(self):
        try:
            timeout = self.unrolled_run_next_send.send(self.unrolled_run_gen)
        except StopIteration:
            self.done_callback(self.runner.main_task_outcome)
            return
        except TrioInternalError as exc:
            self.done_callback(Error(exc))
            return

        # Optimization: try to skip going into the thread if we can avoid it
        events_outcome = capture(self.runner.io_manager.get_events, 0)
        if timeout <= 0 or isinstance(events_outcome, Error) or events_outcome.value:
            # No need to go into the thread
            self.unrolled_run_next_send = events_outcome
            self.runner.guest_tick_scheduled = True
            self.run_sync_soon_not_threadsafe(self.guest_tick)
        else:
            # Need to go into the thread and call get_events() there
            self.runner.guest_tick_scheduled = False

            def get_events():
                return self.runner.io_manager.get_events(timeout)

            def deliver(events_outcome):
                def in_main_thread():
                    self.unrolled_run_next_send = events_outcome
                    self.runner.guest_tick_scheduled = True
                    self.guest_tick()

                self.run_sync_soon_threadsafe(in_main_thread)

            start_thread_soon(get_events, deliver)


@attr.s(eq=False, hash=False, slots=True)
class Runner:
    clock = attr.ib()
    instruments: Instruments = attr.ib()
    io_manager = attr.ib()
    ki_manager = attr.ib()

    # Run-local values, see _local.py
    _locals = attr.ib(factory=dict)

    runq = attr.ib(factory=deque)
    tasks = attr.ib(factory=set)

    deadlines = attr.ib(factory=Deadlines)

    init_task = attr.ib(default=None)
    system_nursery = attr.ib(default=None)
    system_context = attr.ib(default=None)
    main_task = attr.ib(default=None)
    main_task_outcome = attr.ib(default=None)

    entry_queue = attr.ib(factory=EntryQueue)
    trio_token = attr.ib(default=None)
    asyncgens = attr.ib(factory=AsyncGenerators)

    # If everything goes idle for this long, we call clock._autojump()
    clock_autojump_threshold = attr.ib(default=inf)

    # Guest mode stuff
    is_guest = attr.ib(default=False)
    guest_tick_scheduled = attr.ib(default=False)

    def __attrs_post_init__(self):
        self.asyncgens.install_hooks(self)

    def force_guest_tick_asap(self):
        if self.guest_tick_scheduled:
            return
        self.guest_tick_scheduled = True
        self.io_manager.force_wakeup()

    def close(self):
        self.io_manager.close()
        self.entry_queue.close()
<<<<<<< HEAD
        self.asyncgens.close()
        if self.instruments:
            self.instrument("after_run")
=======
        if "after_run" in self.instruments:
            self.instruments.call("after_run")
>>>>>>> 163cfaac
        # This is where KI protection gets disabled, so we do it last
        self.ki_manager.close()

    @_public
    def current_statistics(self):
        """Returns an object containing run-loop-level debugging information.

        Currently the following fields are defined:

        * ``tasks_living`` (int): The number of tasks that have been spawned
          and not yet exited.
        * ``tasks_runnable`` (int): The number of tasks that are currently
          queued on the run queue (as opposed to blocked waiting for something
          to happen).
        * ``seconds_to_next_deadline`` (float): The time until the next
          pending cancel scope deadline. May be negative if the deadline has
          expired but we haven't yet processed cancellations. May be
          :data:`~math.inf` if there are no pending deadlines.
        * ``run_sync_soon_queue_size`` (int): The number of
          unprocessed callbacks queued via
          :meth:`trio.lowlevel.TrioToken.run_sync_soon`.
        * ``io_statistics`` (object): Some statistics from Trio's I/O
          backend. This always has an attribute ``backend`` which is a string
          naming which operating-system-specific I/O backend is in use; the
          other attributes vary between backends.

        """
        seconds_to_next_deadline = self.deadlines.next_deadline() - self.current_time()
        return _RunStatistics(
            tasks_living=len(self.tasks),
            tasks_runnable=len(self.runq),
            seconds_to_next_deadline=seconds_to_next_deadline,
            io_statistics=self.io_manager.statistics(),
            run_sync_soon_queue_size=self.entry_queue.size(),
        )

    @_public
    def current_time(self):
        """Returns the current time according to Trio's internal clock.

        Returns:
            float: The current time.

        Raises:
            RuntimeError: if not inside a call to :func:`trio.run`.

        """
        return self.clock.current_time()

    @_public
    def current_clock(self):
        """Returns the current :class:`~trio.abc.Clock`.

        """
        return self.clock

    @_public
    def current_root_task(self):
        """Returns the current root :class:`Task`.

        This is the task that is the ultimate parent of all other tasks.

        """
        return self.init_task

    ################
    # Core task handling primitives
    ################

    @_public
    def reschedule(self, task, next_send=_NO_SEND):
        """Reschedule the given task with the given
        :class:`outcome.Outcome`.

        See :func:`wait_task_rescheduled` for the gory details.

        There must be exactly one call to :func:`reschedule` for every call to
        :func:`wait_task_rescheduled`. (And when counting, keep in mind that
        returning :data:`Abort.SUCCEEDED` from an abort callback is equivalent
        to calling :func:`reschedule` once.)

        Args:
          task (trio.lowlevel.Task): the task to be rescheduled. Must be blocked
              in a call to :func:`wait_task_rescheduled`.
          next_send (outcome.Outcome): the value (or error) to return (or
              raise) from :func:`wait_task_rescheduled`.

        """
        if next_send is _NO_SEND:
            next_send = Value(None)

        assert task._runner is self
        assert task._next_send_fn is None
        task._next_send_fn = task.coro.send
        task._next_send = next_send
        task._abort_func = None
        task.custom_sleep_data = None
        if not self.runq and self.is_guest:
            self.force_guest_tick_asap()
        self.runq.append(task)
        if "task_scheduled" in self.instruments:
            self.instruments.call("task_scheduled", task)

    def spawn_impl(self, async_fn, args, nursery, name, *, system_task=False):

        ######
        # Make sure the nursery is in working order
        ######

        # This sorta feels like it should be a method on nursery, except it
        # has to handle nursery=None for init. And it touches the internals of
        # all kinds of objects.
        if nursery is not None and nursery._closed:
            raise RuntimeError("Nursery is closed to new arrivals")
        if nursery is None:
            assert self.init_task is None

        ######
        # Call the function and get the coroutine object, while giving helpful
        # errors for common mistakes.
        ######
        coro = coroutine_or_error(async_fn, *args)

        if name is None:
            name = async_fn
        if isinstance(name, functools.partial):
            name = name.func
        if not isinstance(name, str):
            try:
                name = "{}.{}".format(name.__module__, name.__qualname__)
            except AttributeError:
                name = repr(name)

        if system_task:
            context = self.system_context.copy()
        else:
            context = copy_context()

        if not hasattr(coro, "cr_frame"):
            # This async function is implemented in C or Cython
            async def python_wrapper(orig_coro):
                return await orig_coro

            coro = python_wrapper(coro)
        coro.cr_frame.f_locals.setdefault(LOCALS_KEY_KI_PROTECTION_ENABLED, system_task)

        ######
        # Set up the Task object
        ######
        task = Task._create(
            coro=coro, parent_nursery=nursery, runner=self, name=name, context=context,
        )

        self.tasks.add(task)
        if nursery is not None:
            nursery._children.add(task)
            task._activate_cancel_status(nursery._cancel_status)

        if "task_spawned" in self.instruments:
            self.instruments.call("task_spawned", task)
        # Special case: normally next_send should be an Outcome, but for the
        # very first send we have to send a literal unboxed None.
        self.reschedule(task, None)
        return task

    def task_exited(self, task, outcome):
        if (
            task._cancel_status is not None
            and task._cancel_status.abandoned_by_misnesting
            and task._cancel_status.parent is None
        ):
            # The cancel scope surrounding this task's nursery was closed
            # before the task exited. Force the task to exit with an error,
            # since the error might not have been caught elsewhere. See the
            # comments in CancelStatus.close().
            try:
                # Raise this, rather than just constructing it, to get a
                # traceback frame included
                raise RuntimeError(
                    "Cancel scope stack corrupted: cancel scope surrounding "
                    "{!r} was closed before the task exited\n{}".format(
                        task, MISNESTING_ADVICE
                    )
                )
            except RuntimeError as new_exc:
                if isinstance(outcome, Error):
                    new_exc.__context__ = outcome.error
                outcome = Error(new_exc)

        task._activate_cancel_status(None)
        self.tasks.remove(task)
        if task is self.init_task:
            # If the init task crashed, then something is very wrong and we
            # let the error propagate. (It'll eventually be wrapped in a
            # TrioInternalError.)
            outcome.unwrap()
            # the init task should be the last task to exit. If not, then
            # something is very wrong.
            if self.tasks:  # pragma: no cover
                raise TrioInternalError
        else:
            if task is self.main_task:
                self.main_task_outcome = outcome
                outcome = Value(None)
            task._parent_nursery._child_finished(task, outcome)

        if "task_exited" in self.instruments:
            self.instruments.call("task_exited", task)

    ################
    # Async generator finalization support
    ################

    ################
    # System tasks and init
    ################

    @_public
    def spawn_system_task(self, async_fn, *args, name=None):
        """Spawn a "system" task.

        System tasks have a few differences from regular tasks:

        * They don't need an explicit nursery; instead they go into the
          internal "system nursery".

        * If a system task raises an exception, then it's converted into a
          :exc:`~trio.TrioInternalError` and *all* tasks are cancelled. If you
          write a system task, you should be careful to make sure it doesn't
          crash.

        * System tasks are automatically cancelled when the main task exits.

        * By default, system tasks have :exc:`KeyboardInterrupt` protection
          *enabled*. If you want your task to be interruptible by control-C,
          then you need to use :func:`disable_ki_protection` explicitly (and
          come up with some plan for what to do with a
          :exc:`KeyboardInterrupt`, given that system tasks aren't allowed to
          raise exceptions).

        * System tasks do not inherit context variables from their creator.

        Args:
          async_fn: An async callable.
          args: Positional arguments for ``async_fn``. If you want to pass
              keyword arguments, use :func:`functools.partial`.
          name: The name for this task. Only used for debugging/introspection
              (e.g. ``repr(task_obj)``). If this isn't a string,
              :func:`spawn_system_task` will try to make it one. A common use
              case is if you're wrapping a function before spawning a new
              task, you might pass the original function as the ``name=`` to
              make debugging easier.

        Returns:
          Task: the newly spawned task

        """
        return self.spawn_impl(
            async_fn, args, self.system_nursery, name, system_task=True
        )

    async def init(self, async_fn, args):
        # run_sync_soon task runs here:
        async with open_nursery() as run_sync_soon_nursery:
            # All other system tasks run here:
            async with open_nursery() as self.system_nursery:
                # Only the main task runs here:
                async with open_nursery() as main_task_nursery:
                    try:
                        self.main_task = self.spawn_impl(
                            async_fn, args, main_task_nursery, None
                        )
                    except BaseException as exc:
                        self.main_task_outcome = Error(exc)
                        return
                    self.spawn_impl(
                        self.entry_queue.task,
                        (),
                        run_sync_soon_nursery,
                        "<TrioToken.run_sync_soon task>",
                        system_task=True,
                    )

                # Main task is done; start shutting down system tasks
                self.system_nursery.cancel_scope.cancel()

            # System nursery is closed; finalize remaining async generators
            await self.asyncgens.finalize_remaining(self)

            # There are no more asyncgens, which means no more user-provided
            # code except possibly run_sync_soon callbacks. It's finally safe
            # to stop the run_sync_soon task and exit run().
            run_sync_soon_nursery.cancel_scope.cancel()

    ################
    # Outside context problems
    ################

    @_public
    def current_trio_token(self):
        """Retrieve the :class:`TrioToken` for the current call to
        :func:`trio.run`.

        """
        if self.trio_token is None:
            self.trio_token = TrioToken._create(self.entry_queue)
        return self.trio_token

    ################
    # KI handling
    ################

    ki_pending = attr.ib(default=False)

    # deliver_ki is broke. Maybe move all the actual logic and state into
    # RunToken, and we'll only have one instance per runner? But then we can't
    # have a public constructor. Eh, but current_run_token() returning a
    # unique object per run feels pretty nice. Maybe let's just go for it. And
    # keep the class public so people can isinstance() it if they want.

    # This gets called from signal context
    def deliver_ki(self):
        self.ki_pending = True
        try:
            self.entry_queue.run_sync_soon(self._deliver_ki_cb)
        except RunFinishedError:
            pass

    def _deliver_ki_cb(self):
        if not self.ki_pending:
            return
        # Can't happen because main_task and run_sync_soon_task are created at
        # the same time -- so even if KI arrives before main_task is created,
        # we won't get here until afterwards.
        assert self.main_task is not None
        if self.main_task_outcome is not None:
            # We're already in the process of exiting -- leave ki_pending set
            # and we'll check it again on our way out of run().
            return
        self.main_task._attempt_delivery_of_pending_ki()

    ################
    # Quiescing
    ################

    waiting_for_idle = attr.ib(factory=SortedDict)

    @_public
    async def wait_all_tasks_blocked(self, cushion=0.0, tiebreaker="deprecated"):
        """Block until there are no runnable tasks.

        This is useful in testing code when you want to give other tasks a
        chance to "settle down". The calling task is blocked, and doesn't wake
        up until all other tasks are also blocked for at least ``cushion``
        seconds. (Setting a non-zero ``cushion`` is intended to handle cases
        like two tasks talking to each other over a local socket, where we
        want to ignore the potential brief moment between a send and receive
        when all tasks are blocked.)

        Note that ``cushion`` is measured in *real* time, not the Trio clock
        time.

        If there are multiple tasks blocked in :func:`wait_all_tasks_blocked`,
        then the one with the shortest ``cushion`` is the one woken (and
        this task becoming unblocked resets the timers for the remaining
        tasks). If there are multiple tasks that have exactly the same
        ``cushion``, then all are woken.

        You should also consider :class:`trio.testing.Sequencer`, which
        provides a more explicit way to control execution ordering within a
        test, and will often produce more readable tests.

        Example:
          Here's an example of one way to test that Trio's locks are fair: we
          take the lock in the parent, start a child, wait for the child to be
          blocked waiting for the lock (!), and then check that we can't
          release and immediately re-acquire the lock::

             async def lock_taker(lock):
                 await lock.acquire()
                 lock.release()

             async def test_lock_fairness():
                 lock = trio.Lock()
                 await lock.acquire()
                 async with trio.open_nursery() as nursery:
                     nursery.start_soon(lock_taker, lock)
                     # child hasn't run yet, we have the lock
                     assert lock.locked()
                     assert lock._owner is trio.lowlevel.current_task()
                     await trio.testing.wait_all_tasks_blocked()
                     # now the child has run and is blocked on lock.acquire(), we
                     # still have the lock
                     assert lock.locked()
                     assert lock._owner is trio.lowlevel.current_task()
                     lock.release()
                     try:
                         # The child has a prior claim, so we can't have it
                         lock.acquire_nowait()
                     except trio.WouldBlock:
                         assert lock._owner is not trio.lowlevel.current_task()
                         print("PASS")
                     else:
                         print("FAIL")

        """
        if tiebreaker == "deprecated":
            tiebreaker = 0
        else:
            warn_deprecated(
                "the 'tiebreaker' argument to wait_all_tasks_blocked",
                "v0.16.0",
                issue=1558,
                instead=None,
            )

        task = current_task()
        key = (cushion, tiebreaker, id(task))
        self.waiting_for_idle[key] = task

        def abort(_):
            del self.waiting_for_idle[key]
            return Abort.SUCCEEDED

        await wait_task_rescheduled(abort)


################################################################
# run
################################################################
#
# Trio's core task scheduler and coroutine runner is in 'unrolled_run'. It's
# called that because it has an unusual feature: it's actually a generator.
# Whenever it needs to fetch IO events from the OS, it yields, and waits for
# its caller to send the IO events back in. So the loop is "unrolled" into a
# sequence of generator send() calls.
#
# The reason for this unusual design is to support two different modes of
# operation, where the IO is handled differently.
#
# In normal mode using trio.run, the scheduler and IO run in the same thread:
#
# Main thread:
#
# +---------------------------+
# | Run tasks                 |
# | (unrolled_run)            |
# +---------------------------+
# | Block waiting for I/O     |
# | (io_manager.get_events)   |
# +---------------------------+
# | Run tasks                 |
# | (unrolled_run)            |
# +---------------------------+
# | Block waiting for I/O     |
# | (io_manager.get_events)   |
# +---------------------------+
# :
#
#
# In guest mode using trio.lowlevel.start_guest_run, the scheduler runs on the
# main thread as a host loop callback, but blocking for IO gets pushed into a
# worker thread:
#
# Main thread executing host loop:           Trio I/O thread:
#
# +---------------------------+
# | Run Trio tasks            |
# | (unrolled_run)            |
# +---------------------------+ --------------+
#                                             v
# +---------------------------+              +----------------------------+
# | Host loop does whatever   |              | Block waiting for Trio I/O |
# | it wants                  |              | (io_manager.get_events)    |
# +---------------------------+              +----------------------------+
#                                             |
# +---------------------------+ <-------------+
# | Run Trio tasks            |
# | (unrolled_run)            |
# +---------------------------+ --------------+
#                                             v
# +---------------------------+              +----------------------------+
# | Host loop does whatever   |              | Block waiting for Trio I/O |
# | it wants                  |              | (io_manager.get_events)    |
# +---------------------------+              +----------------------------+
# :                                            :
#
# Most of Trio's internals don't need to care about this difference. The main
# complication it creates is that in guest mode, we might need to wake up not
# just due to OS-reported IO events, but also because of code running on the
# host loop calling reschedule() or changing task deadlines. Search for
# 'is_guest' to see the special cases we need to handle this.


def setup_runner(clock, instruments, restrict_keyboard_interrupt_to_checkpoints):
    """Create a Runner object and install it as the GLOBAL_RUN_CONTEXT."""
    # It wouldn't be *hard* to support nested calls to run(), but I can't
    # think of a single good reason for it, so let's be conservative for
    # now:
    if hasattr(GLOBAL_RUN_CONTEXT, "runner"):
        raise RuntimeError("Attempted to call run() from inside a run()")

    if clock is None:
        clock = SystemClock()
    instruments = Instruments(instruments)
    io_manager = TheIOManager()
    system_context = copy_context()
    system_context.run(current_async_library_cvar.set, "trio")
    ki_manager = KIManager()

    runner = Runner(
        clock=clock,
        instruments=instruments,
        io_manager=io_manager,
        system_context=system_context,
        ki_manager=ki_manager,
    )

    # This is where KI protection gets enabled, so we want to do it early - in
    # particular before we start modifying global state like GLOBAL_RUN_CONTEXT
    ki_manager.install(runner.deliver_ki, restrict_keyboard_interrupt_to_checkpoints)

    GLOBAL_RUN_CONTEXT.runner = runner
    return runner


def run(
    async_fn,
    *args,
    clock=None,
    instruments=(),
    restrict_keyboard_interrupt_to_checkpoints=False,
):
    """Run a Trio-flavored async function, and return the result.

    Calling::

       run(async_fn, *args)

    is the equivalent of::

       await async_fn(*args)

    except that :func:`run` can (and must) be called from a synchronous
    context.

    This is Trio's main entry point. Almost every other function in Trio
    requires that you be inside a call to :func:`run`.

    Args:
      async_fn: An async function.

      args: Positional arguments to be passed to *async_fn*. If you need to
          pass keyword arguments, then use :func:`functools.partial`.

      clock: ``None`` to use the default system-specific monotonic clock;
          otherwise, an object implementing the :class:`trio.abc.Clock`
          interface, like (for example) a :class:`trio.testing.MockClock`
          instance.

      instruments (list of :class:`trio.abc.Instrument` objects): Any
          instrumentation you want to apply to this run. This can also be
          modified during the run; see :ref:`instrumentation`.

      restrict_keyboard_interrupt_to_checkpoints (bool): What happens if the
          user hits control-C while :func:`run` is running? If this argument
          is False (the default), then you get the standard Python behavior: a
          :exc:`KeyboardInterrupt` exception will immediately interrupt
          whatever task is running (or if no task is running, then Trio will
          wake up a task to be interrupted). Alternatively, if you set this
          argument to True, then :exc:`KeyboardInterrupt` delivery will be
          delayed: it will be *only* be raised at :ref:`checkpoints
          <checkpoints>`, like a :exc:`Cancelled` exception.

          The default behavior is nice because it means that even if you
          accidentally write an infinite loop that never executes any
          checkpoints, then you can still break out of it using control-C.
          The alternative behavior is nice if you're paranoid about a
          :exc:`KeyboardInterrupt` at just the wrong place leaving your
          program in an inconsistent state, because it means that you only
          have to worry about :exc:`KeyboardInterrupt` at the exact same
          places where you already have to worry about :exc:`Cancelled`.

          This setting has no effect if your program has registered a custom
          SIGINT handler, or if :func:`run` is called from anywhere but the
          main thread (this is a Python limitation), or if you use
          :func:`open_signal_receiver` to catch SIGINT.

    Returns:
      Whatever ``async_fn`` returns.

    Raises:
      TrioInternalError: if an unexpected error is encountered inside Trio's
          internal machinery. This is a bug and you should `let us know
          <https://github.com/python-trio/trio/issues>`__.

      Anything else: if ``async_fn`` raises an exception, then :func:`run`
          propagates it.

    """

    __tracebackhide__ = True

    runner = setup_runner(
        clock, instruments, restrict_keyboard_interrupt_to_checkpoints
    )

    gen = unrolled_run(runner, async_fn, args)
    next_send = None
    while True:
        try:
            timeout = gen.send(next_send)
        except StopIteration:
            break
        next_send = runner.io_manager.get_events(timeout)
    # Inlined copy of runner.main_task_outcome.unwrap() to avoid
    # cluttering every single Trio traceback with an extra frame.
    if isinstance(runner.main_task_outcome, Value):
        return runner.main_task_outcome.value
    else:
        raise runner.main_task_outcome.error


def start_guest_run(
    async_fn,
    *args,
    run_sync_soon_threadsafe,
    done_callback,
    run_sync_soon_not_threadsafe=None,
    host_uses_signal_set_wakeup_fd=False,
    clock=None,
    instruments=(),
    restrict_keyboard_interrupt_to_checkpoints=False,
):
    """Start a "guest" run of Trio on top of some other "host" event loop.

    Each host loop can only have one guest run at a time.

    You should always let the Trio run finish before stopping the host loop;
    if not, it may leave Trio's internal data structures in an inconsistent
    state. You might be able to get away with it if you immediately exit the
    program, but it's safest not to go there in the first place.

    Generally, the best way to do this is wrap this in a function that starts
    the host loop and then immediately starts the guest run, and then shuts
    down the host when the guest run completes.

    Args:

      run_sync_soon_threadsafe: An arbitrary callable, which will be passed a
         function as its sole argument::

            def my_run_sync_soon_threadsafe(fn):
                ...

         This callable should schedule ``fn()`` to be run by the host on its
         next pass through its loop. **Must support being called from
         arbitrary threads.**

      done_callback: An arbitrary callable::

            def my_done_callback(run_outcome):
                ...

         When the Trio run has finished, Trio will invoke this callback to let
         you know. The argument is an `outcome.Outcome`, reporting what would
         have been returned or raised by `trio.run`. This function can do
         anything you want, but commonly you'll want it to shut down the
         host loop, unwrap the outcome, etc.

      run_sync_soon_not_threadsafe: Like ``run_sync_soon_threadsafe``, but
         will only be called from inside the host loop's main thread.
         Optional, but if your host loop allows you to implement this more
         efficiently than ``run_sync_soon_threadsafe`` then passing it will
         make things a bit faster.

      host_uses_signal_set_wakeup_fd (bool): Pass `True` if your host loop
         uses `signal.set_wakeup_fd`, and `False` otherwise. For more details,
         see :ref:`guest-run-implementation`.

    For the meaning of other arguments, see `trio.run`.

    """
    runner = setup_runner(
        clock, instruments, restrict_keyboard_interrupt_to_checkpoints
    )
    runner.is_guest = True
    runner.guest_tick_scheduled = True

    if run_sync_soon_not_threadsafe is None:
        run_sync_soon_not_threadsafe = run_sync_soon_threadsafe

    guest_state = GuestState(
        runner=runner,
        run_sync_soon_threadsafe=run_sync_soon_threadsafe,
        run_sync_soon_not_threadsafe=run_sync_soon_not_threadsafe,
        done_callback=done_callback,
        unrolled_run_gen=unrolled_run(
            runner,
            async_fn,
            args,
            host_uses_signal_set_wakeup_fd=host_uses_signal_set_wakeup_fd,
        ),
    )
    run_sync_soon_not_threadsafe(guest_state.guest_tick)


# 24 hours is arbitrary, but it avoids issues like people setting timeouts of
# 10**20 and then getting integer overflows in the underlying system calls.
_MAX_TIMEOUT = 24 * 60 * 60


# Weird quirk: this is written as a generator in order to support "guest
# mode", where our core event loop gets unrolled into a series of callbacks on
# the host loop. If you're doing a regular trio.run then this gets run
# straight through.
def unrolled_run(runner, async_fn, args, host_uses_signal_set_wakeup_fd=False):
    locals()[LOCALS_KEY_KI_PROTECTION_ENABLED] = True
    __tracebackhide__ = True

    try:
        if not host_uses_signal_set_wakeup_fd:
            runner.entry_queue.wakeup.wakeup_on_signals()

        if "before_run" in runner.instruments:
            runner.instruments.call("before_run")
        runner.clock.start_clock()
        runner.init_task = runner.spawn_impl(
            runner.init, (async_fn, args), None, "<init>", system_task=True,
        )

        # You know how people talk about "event loops"? This 'while' loop right
        # here is our event loop:
        while runner.tasks:
            if runner.runq:
                timeout = 0
            else:
                deadline = runner.deadlines.next_deadline()
                timeout = runner.clock.deadline_to_sleep_time(deadline)
            timeout = min(max(0, timeout), _MAX_TIMEOUT)

            idle_primed = None
            if runner.waiting_for_idle:
                cushion, tiebreaker, _ = runner.waiting_for_idle.keys()[0]
                if cushion < timeout:
                    timeout = cushion
                    idle_primed = IdlePrimedTypes.WAITING_FOR_IDLE
            # We use 'elif' here because if there are tasks in
            # wait_all_tasks_blocked, then those tasks will wake up without
            # jumping the clock, so we don't need to autojump.
            elif runner.clock_autojump_threshold < timeout:
                timeout = runner.clock_autojump_threshold
                idle_primed = IdlePrimedTypes.AUTOJUMP_CLOCK

            if "before_io_wait" in runner.instruments:
                runner.instruments.call("before_io_wait", timeout)

            # Driver will call io_manager.get_events(timeout) and pass it back
            # in throuh the yield
            events = yield timeout
            runner.io_manager.process_events(events)

            if "after_io_wait" in runner.instruments:
                runner.instruments.call("after_io_wait", timeout)

            # Process cancellations due to deadline expiry
            now = runner.clock.current_time()
            if runner.deadlines.expire(now):
                idle_primed = None

            # idle_primed != None means: if the IO wait hit the timeout, and
            # still nothing is happening, then we should start waking up
            # wait_all_tasks_blocked tasks or autojump the clock. But there
            # are some subtleties in defining "nothing is happening".
            #
            # 'not runner.runq' means that no tasks are currently runnable.
            # 'not events' means that the last IO wait call hit its full
            # timeout. These are very similar, and if idle_primed != None and
            # we're running in regular mode then they always go together. But,
            # in *guest* mode, they can happen independently, even when
            # idle_primed=True:
            #
            # - runner.runq=empty and events=True: the host loop adjusted a
            #   deadline and that forced an IO wakeup before the timeout expired,
            #   even though no actual tasks were scheduled.
            #
            # - runner.runq=nonempty and events=False: the IO wait hit its
            #   timeout, but then some code in the host thread rescheduled a task
            #   before we got here.
            #
            # So we need to check both.
            if idle_primed is not None and not runner.runq and not events:
                if idle_primed is IdlePrimedTypes.WAITING_FOR_IDLE:
                    while runner.waiting_for_idle:
                        key, task = runner.waiting_for_idle.peekitem(0)
                        if key[:2] == (cushion, tiebreaker):
                            del runner.waiting_for_idle[key]
                            runner.reschedule(task)
                        else:
                            break
                else:
                    assert idle_primed is IdlePrimedTypes.AUTOJUMP_CLOCK
                    runner.clock._autojump()

            # Process all runnable tasks, but only the ones that are already
            # runnable now. Anything that becomes runnable during this cycle
            # needs to wait until the next pass. This avoids various
            # starvation issues by ensuring that there's never an unbounded
            # delay between successive checks for I/O.
            #
            # Also, we randomize the order of each batch to avoid assumptions
            # about scheduling order sneaking in. In the long run, I suspect
            # we'll either (a) use strict FIFO ordering and document that for
            # predictability/determinism, or (b) implement a more
            # sophisticated scheduler (e.g. some variant of fair queueing),
            # for better behavior under load. For now, this is the worst of
            # both worlds - but it keeps our options open. (If we do decide to
            # go all in on deterministic scheduling, then there are other
            # things that will probably need to change too, like the deadlines
            # tie-breaker and the non-deterministic ordering of
            # task._notify_queues.)
            batch = list(runner.runq)
            runner.runq.clear()
            if _ALLOW_DETERMINISTIC_SCHEDULING:
                # We're running under Hypothesis, and pytest-trio has patched
                # this in to make the scheduler deterministic and avoid flaky
                # tests. It's not worth the (small) performance cost in normal
                # operation, since we'll shuffle the list and _r is only
                # seeded for tests.
                batch.sort(key=lambda t: t._counter)
                _r.shuffle(batch)
            else:
                # 50% chance of reversing the batch, this way each task
                # can appear before/after any other task.
                if _r.random() < 0.5:
                    batch.reverse()
            while batch:
                task = batch.pop()
                GLOBAL_RUN_CONTEXT.task = task

                if "before_task_step" in runner.instruments:
                    runner.instruments.call("before_task_step", task)

                next_send_fn = task._next_send_fn
                next_send = task._next_send
                task._next_send_fn = task._next_send = None
                final_outcome = None
                try:
                    # We used to unwrap the Outcome object here and send/throw
                    # its contents in directly, but it turns out that .throw()
                    # is buggy, at least on CPython 3.6:
                    #   https://bugs.python.org/issue29587
                    #   https://bugs.python.org/issue29590
                    # So now we send in the Outcome object and unwrap it on the
                    # other side.
                    msg = task.context.run(next_send_fn, next_send)
                except StopIteration as stop_iteration:
                    final_outcome = Value(stop_iteration.value)
                except BaseException as task_exc:
                    # Store for later, removing uninteresting top frames: 1
                    # frame we always remove, because it's this function
                    # catching it, and then in addition we remove however many
                    # more Context.run adds.
                    tb = task_exc.__traceback__.tb_next
                    for _ in range(CONTEXT_RUN_TB_FRAMES):
                        tb = tb.tb_next
                    final_outcome = Error(task_exc.with_traceback(tb))

                if final_outcome is not None:
                    # We can't call this directly inside the except: blocks
                    # above, because then the exceptions end up attaching
                    # themselves to other exceptions as __context__ in
                    # unwanted ways.
                    runner.task_exited(task, final_outcome)
                else:
                    task._schedule_points += 1
                    if msg is CancelShieldedCheckpoint:
                        runner.reschedule(task)
                    elif type(msg) is WaitTaskRescheduled:
                        task._cancel_points += 1
                        task._abort_func = msg.abort_func
                        # KI is "outside" all cancel scopes, so check for it
                        # before checking for regular cancellation:
                        if runner.ki_pending and task is runner.main_task:
                            task._attempt_delivery_of_pending_ki()
                        task._attempt_delivery_of_any_pending_cancel()
                    elif type(msg) is PermanentlyDetachCoroutineObject:
                        # Pretend the task just exited with the given outcome
                        runner.task_exited(task, msg.final_outcome)
                    else:
                        exc = TypeError(
                            "trio.run received unrecognized yield message {!r}. "
                            "Are you trying to use a library written for some "
                            "other framework like asyncio? That won't work "
                            "without some kind of compatibility shim.".format(msg)
                        )
                        # The foreign library probably doesn't adhere to our
                        # protocol of unwrapping whatever outcome gets sent in.
                        # Instead, we'll arrange to throw `exc` in directly,
                        # which works for at least asyncio and curio.
                        runner.reschedule(task, exc)
                        task._next_send_fn = task.coro.throw

                if "after_task_step" in runner.instruments:
                    runner.instruments.call("after_task_step", task)
                del GLOBAL_RUN_CONTEXT.task

    except GeneratorExit:
        # The run-loop generator has been garbage collected without finishing
        warnings.warn(
            RuntimeWarning(
                "Trio guest run got abandoned without properly finishing... "
                "weird stuff might happen"
            )
        )
    except TrioInternalError:
        raise
    except BaseException as exc:
        raise TrioInternalError("internal error in Trio - please file a bug!") from exc
    finally:
        GLOBAL_RUN_CONTEXT.__dict__.clear()
        runner.close()
        # Have to do this after runner.close() has disabled KI protection,
        # because otherwise there's a race where ki_pending could get set
        # after we check it.
        if runner.ki_pending:
            ki = KeyboardInterrupt()
            if isinstance(runner.main_task_outcome, Error):
                ki.__context__ = runner.main_task_outcome.error
            runner.main_task_outcome = Error(ki)


################################################################
# Other public API functions
################################################################


class _TaskStatusIgnored:
    def __repr__(self):
        return "TASK_STATUS_IGNORED"

    def started(self, value=None):
        pass


TASK_STATUS_IGNORED = _TaskStatusIgnored()


def current_task():
    """Return the :class:`Task` object representing the current task.

    Returns:
      Task: the :class:`Task` that called :func:`current_task`.

    """

    try:
        return GLOBAL_RUN_CONTEXT.task
    except AttributeError:
        raise RuntimeError("must be called from async context") from None


def current_effective_deadline():
    """Returns the current effective deadline for the current task.

    This function examines all the cancellation scopes that are currently in
    effect (taking into account shielding), and returns the deadline that will
    expire first.

    One example of where this might be is useful is if your code is trying to
    decide whether to begin an expensive operation like an RPC call, but wants
    to skip it if it knows that it can't possibly complete in the available
    time. Another example would be if you're using a protocol like gRPC that
    `propagates timeout information to the remote peer
    <http://www.grpc.io/docs/guides/concepts.html#deadlines>`__; this function
    gives a way to fetch that information so you can send it along.

    If this is called in a context where a cancellation is currently active
    (i.e., a blocking call will immediately raise :exc:`Cancelled`), then
    returned deadline is ``-inf``. If it is called in a context where no
    scopes have a deadline set, it returns ``inf``.

    Returns:
        float: the effective deadline, as an absolute time.

    """
    return current_task()._cancel_status.effective_deadline()


async def checkpoint():
    """A pure :ref:`checkpoint <checkpoints>`.

    This checks for cancellation and allows other tasks to be scheduled,
    without otherwise blocking.

    Note that the scheduler has the option of ignoring this and continuing to
    run the current task if it decides this is appropriate (e.g. for increased
    efficiency).

    Equivalent to ``await trio.sleep(0)`` (which is implemented by calling
    :func:`checkpoint`.)

    """
    # The scheduler is what checks timeouts and converts them into
    # cancellations. So by doing the schedule point first, we ensure that the
    # cancel point has the most up-to-date info.
    await cancel_shielded_checkpoint()
    task = current_task()
    task._cancel_points += 1
    if task._cancel_status.effectively_cancelled or (
        task is task._runner.main_task and task._runner.ki_pending
    ):
        with CancelScope(deadline=-inf):
            await _core.wait_task_rescheduled(lambda _: _core.Abort.SUCCEEDED)


async def checkpoint_if_cancelled():
    """Issue a :ref:`checkpoint <checkpoints>` if the calling context has been
    cancelled.

    Equivalent to (but potentially more efficient than)::

        if trio.current_deadline() == -inf:
            await trio.lowlevel.checkpoint()

    This is either a no-op, or else it allow other tasks to be scheduled and
    then raises :exc:`trio.Cancelled`.

    Typically used together with :func:`cancel_shielded_checkpoint`.

    """
    task = current_task()
    if task._cancel_status.effectively_cancelled or (
        task is task._runner.main_task and task._runner.ki_pending
    ):
        await _core.checkpoint()
        assert False  # pragma: no cover
    task._cancel_points += 1


if sys.platform == "win32":
    from ._io_windows import WindowsIOManager as TheIOManager
    from ._generated_io_windows import *
elif sys.platform == "linux" or (not TYPE_CHECKING and hasattr(select, "epoll")):
    from ._io_epoll import EpollIOManager as TheIOManager
    from ._generated_io_epoll import *
elif TYPE_CHECKING or hasattr(select, "kqueue"):
    from ._io_kqueue import KqueueIOManager as TheIOManager
    from ._generated_io_kqueue import *
else:  # pragma: no cover
    raise NotImplementedError("unsupported platform")

from ._generated_run import *
from ._generated_instrumentation import *<|MERGE_RESOLUTION|>--- conflicted
+++ resolved
@@ -1313,14 +1313,9 @@
     def close(self):
         self.io_manager.close()
         self.entry_queue.close()
-<<<<<<< HEAD
         self.asyncgens.close()
-        if self.instruments:
-            self.instrument("after_run")
-=======
         if "after_run" in self.instruments:
             self.instruments.call("after_run")
->>>>>>> 163cfaac
         # This is where KI protection gets disabled, so we do it last
         self.ki_manager.close()
 
