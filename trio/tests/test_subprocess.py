--- conflicted
+++ resolved
@@ -224,17 +224,11 @@
     assert result.stdout == data
     assert result.stderr == data[::-1]
 
-<<<<<<< HEAD
-    with pytest.raises(ValueError):
-        # can't use both input and stdin
-        await run_process(CAT, input=b"la di dah", stdin=subprocess.PIPE)
-=======
     # can't use both input and stdin
     with pytest.raises(ValueError):
         await run_process(CAT, input=b"la di dah", stdin=subprocess.DEVNULL)
     with pytest.raises(ValueError):
         await run_process(CAT, input=b"la di dah", passthrough=True)
->>>>>>> fcb931ab
 
 
 async def test_run_check():
